import matplotlib
import numpy as np
import re

# python 3 compatible
try:
    xrange
except NameError:
    xrange = range

DEG2RAD = np.pi/180
resolution = 75

# extrapolation function from
# http://stackoverflow.com/questions/2745329/how-to-make-scipy-interpolate-give-an-extrapolated-result-beyond-the-input-range
# improved to order x and y to have ascending x
def extrap(x, xp, yp):
    """np.interp function with linear extrapolation"""
    x_ = np.array(x)
    order = np.argsort(xp)
    xp_ = xp[order]
    yp_ = yp[order]

    y = np.array(np.interp(x_, xp_, yp_))
    y[x_ < xp_[0]] = yp_[0] + (x_[x_ < xp_[0]] -xp_[0]) * (yp_[0] - yp_[1]) / (xp_[0] - xp_[1])
    y[x_ > xp_[-1]] = yp_[-1] + (x_[x_ > xp_[-1]] -xp_[-1])*(yp_[-1] - yp_[-2])/(xp_[-1] - xp_[-2])
    return y


class Projection(object):

    def transform(self, ra, dec):
        """Convert RA/Dec into map coordinates

        Args:
            ra:  float or array of floats
            dec: float or array of floats

        Returns:
            x,y with the same format as ra/dec
        """
        pass

    def invert(self, x, y):
        """Convert map coordinates into RA/Dec

        Args:
            x:  float or array of floats
            y: float or array of floats

        Returns:
            RA,Dec with the same format as x/y
        """
        pass

    def contains(self, x, y):
        """Test if x/y is a valid set of map coordinates

        Args:
            x:  float or array of floats
            y: float or array of floats

        Returns:
            Bool array with the same format as x/y
        """
        pass

    def _wrapRA(self, ra):
        ra_ = np.array([ra - self.ra_0]) * -1 # inverse for RA
        # check that ra_ is between -180 and 180 deg
        ra_[ra_ < -180 ] += 360
        ra_[ra_ > 180 ] -= 360
        return ra_[0]


class AlbersEqualAreaConic(Projection):
    def __init__(self, ra_0, dec_0, dec_1, dec_2):
        """Albers Equal-Area projection.

        AEA is a conic projection with an origin along the lines connecting
        the poles. It preserves relative area, but is not conformal,
        perspective or equistant.

        Its preferred use of for areas with predominant east-west extent
        at moderate latitudes.

        As a conic projection, it depends on two standard parallels, i.e.
        intersections of the cone with the sphere. To minimize scale variations,
        these standard parallels should be chosen as small as possible while
        spanning the range in declinations of the data.

        For details, see Snyder (1987, section 14).

        Args:
            ra_0: RA that maps onto x = 0
            dec_0: Dec that maps onto y = 0
            dec_1: lower standard parallel
            dec_2: upper standard parallel (must not be -dec_1)
        """
        self.ra_0 = ra_0
        self.dec_0 = dec_0
        self.dec_1 = dec_1
        self.dec_2 = dec_2

        # Snyder 1987, eq. 14-3 to 14-6.
        self.n = (np.sin(dec_1 * DEG2RAD) + np.sin(dec_2 * DEG2RAD)) / 2
        self.C = np.cos(dec_1 * DEG2RAD)**2 + 2 * self.n * np.sin(dec_1 * DEG2RAD)
        self.rho_0 = self._rho(dec_0)

    def _rho(self, dec):
        return np.sqrt(self.C - 2 * self.n * np.sin(dec * DEG2RAD)) / self.n

    def transform(self, ra, dec):
        ra_ = self._wrapRA(ra)
        # Snyder 1987, eq 14-1 to 14-4
        theta = self.n * ra_
        rho = self._rho(dec)
        return rho*np.sin(theta * DEG2RAD), self.rho_0 - rho*np.cos(theta * DEG2RAD)

    def contains(self, x, y):
        rho = np.sqrt(x**2 + (self.rho_0 - y)**2)
        inside = np.abs((self.C - (rho * self.n)**2)/(2*self.n)) <= 1
        if self.n >= 0:
            theta = np.arctan2(x, self.rho_0 - y) / DEG2RAD
        else:
            theta = np.arctan2(-x, -(self.rho_0 - y)) / DEG2RAD
        wedge = np.abs(theta) < np.abs(self.n*180)
        return inside & wedge

    def invert(self, x, y):
        # ra/dec actually x/y
        # Snyder 1987, eq 14-8 to 14-11
        rho = np.sqrt(x**2 + (self.rho_0 - y)**2)
        if self.n >= 0:
            theta = np.arctan2(x, self.rho_0 - y) / DEG2RAD
        else:
            theta = np.arctan2(-x, -(self.rho_0 - y)) / DEG2RAD
        return self.ra_0 - theta/self.n, np.arcsin((self.C - (rho * self.n)**2)/(2*self.n)) / DEG2RAD

    def __repr__(self):
        return "AlbersEqualArea(%r, %r, %r, %r)" % (self.ra_0, self.dec_0, self.dec_1, self.dec_2)

class LambertConformalConic(Projection):
    def __init__(self, ra_0, dec_0, dec_1, dec_2):
        """Lambert Conformal conic projection.

        LCC is a conic projection with an origin along the lines connecting
        the poles. It preserves angles, but is not equal-area,
        perspective or equistant.

        Its preferred use of for areas with predominant east-west extent
        at higher latitudes.

        As a conic projection, it depends on two standard parallels, i.e.
        intersections of the cone with the sphere. To minimize scale variations,
        these standard parallels should be chosen as small as possible while
        spanning the range in declinations of the data.

        For details, see Snyder (1987, section 15).

        Args:
            ra_0: RA that maps onto x = 0
            dec_0: Dec that maps onto y = 0
            dec_1: lower standard parallel
            dec_2: upper standard parallel (must not be -dec_1)
        """
        self.ra_0 = ra_0
        self.dec_0 = dec_0
        self.dec_1 = dec_1
        self.dec_2 = dec_2

        # Snyder 1987, eq. 14-1, 14-2 and 15-1 to 15-3.
        self.dec_max = 89.99

        dec_1 *= DEG2RAD
        dec_2 *= DEG2RAD
        self.n = np.log(np.cos(dec_1)/np.cos(dec_2)) / \
        (np.log(np.tan(np.pi/4 + dec_2/2)/np.tan(np.pi/4 + dec_1/2)))
        self.F = np.cos(dec_1)*(np.tan(np.pi/4 + dec_1/2)**self.n)/self.n
        self.rho_0 = self._rho(dec_0)

    def _rho(self, dec):
        # check that dec is inside of -dec_max .. dec_max
        dec_ = np.array([dec], dtype='f8')
        dec_[dec_ < -self.dec_max] = -self.dec_max
        dec_[dec_ > self.dec_max] = self.dec_max
        return self.F / np.tan(np.pi/4 + dec_[0]/2 * DEG2RAD)**self.n

    def transform(self, ra, dec):
        ra_ = self._wrapRA(ra)
        theta = self.n * ra_
        rho = self._rho(dec)
        return rho*np.sin(theta * DEG2RAD), self.rho_0 - rho*np.cos(theta * DEG2RAD)

    def contains(self, x, y):
        rho = np.sqrt(x**2 + (self.rho_0 - y)**2) * np.sign(self.n)
        inside = np.abs(rho) < max(np.abs(self._rho(self.dec_max)), np.abs(self._rho(-self.dec_max)))
        if self.n >= 0:
            theta = np.arctan2(x, self.rho_0 - y) / DEG2RAD
        else:
            theta = np.arctan2(-x, -(self.rho_0 - y)) / DEG2RAD
        wedge = np.abs(theta) < np.abs(self.n*180)
        return inside & wedge

    def invert(self, x, y):
        rho = np.sqrt(x**2 + (self.rho_0 - y)**2) * np.sign(self.n)
        if self.n >= 0:
            theta = np.arctan2(x, self.rho_0 - y) / DEG2RAD
        else:
            theta = np.arctan2(-x, -(self.rho_0 - y)) / DEG2RAD
        return self.ra_0 - theta/self.n, (2 * np.arctan((self.F/rho)**(1./self.n)) - np.pi/2) / DEG2RAD

    def __repr__(self):
        return "LambertConformal(%r, %r, %r, %r)" % (self.ra_0, self.dec_0, self.dec_1, self.dec_2)


class EquidistantConic(Projection):
    def __init__(self, ra_0, dec_0, dec_1, dec_2):
        """Equidistant conic projection.

        Equistant conic is a projection with an origin along the lines connecting
        the poles. It preserves distances along the map, but is not conformal,
        perspective or equal-area.

        Its preferred use of for smaller areas with predominant east-west extent
        at moderate latitudes.

        As a conic projection, it depends on two standard parallels, i.e.
        intersections of the cone with the sphere.

        For details, see Snyder (1987, section 16).

        Args:
            ra_0: RA that maps onto x = 0
            dec_0: Dec that maps onto y = 0
            dec_1: lower standard parallel
            dec_2: upper standard parallel (must not be +-dec_1)
        """
        self.ra_0 = ra_0
        self.dec_0 = dec_0
        self.dec_1 = dec_1
        self.dec_2 = dec_2

        # Snyder 1987, eq. 14-3 to 14-6.
        self.n = (np.cos(dec_1 * DEG2RAD) - np.cos(dec_2 * DEG2RAD)) / (dec_2  - dec_1) / DEG2RAD
        self.G = np.cos(dec_1 * DEG2RAD)/self.n + (dec_1 * DEG2RAD)
        self.rho_0 = self._rho(dec_0)

    def _rho(self, dec):
        return self.G - (dec * DEG2RAD)

    def transform(self, ra, dec):
        ra_ = self._wrapRA(ra)
        # Snyder 1987, eq 16-1 to 16-4
        theta = self.n * ra_
        rho = self._rho(dec)
        return rho*np.sin(theta * DEG2RAD), self.rho_0 - rho*np.cos(theta * DEG2RAD)

    def contains(self, x, y):
        rho = np.sqrt(x**2 + (self.rho_0 - y)**2) * np.sign(self.n)
        rho_min = np.abs(self._rho(90))
        rho_max = np.abs(self._rho(-90))
        if rho_min > rho_max:
            rho_min, rho_max = rho_max, rho_min
        inside = (np.abs(rho) < rho_max) & (np.abs(rho) > rho_min)
        if self.n >= 0:
            theta = np.arctan2(x, self.rho_0 - y) / DEG2RAD
        else:
            theta = np.arctan2(-x, -(self.rho_0 - y)) / DEG2RAD
        wedge = np.abs(theta) < np.abs(self.n*180)
        return inside & wedge

    def invert(self, x, y):
        # Snyder 1987, eq 14-10 to 14-11
        rho = np.sqrt(x**2 + (self.rho_0 - y)**2) * np.sign(self.n)
        if self.n >= 0:
            theta = np.arctan2(x, self.rho_0 - y) / DEG2RAD
        else:
            theta = np.arctan2(-x, -(self.rho_0 - y)) / DEG2RAD
        return self.ra_0 - theta/self.n, (self.G - rho)/ DEG2RAD

    def __repr__(self):
        return "Equidistant(%r, %r, %r, %r)" % (self.ra_0, self.dec_0, self.dec_1, self.dec_2)

class Hammer(Projection):
    def __init__(self, ra_0):
        self.ra_0 = ra_0

    def transform(self, ra, dec):
        ra_ = self._wrapRA(ra)
        x = 2*np.sqrt(2)*np.cos(dec * DEG2RAD) * np.sin(ra_/2 * DEG2RAD)
        y = np.sqrt(2)*np.sin(dec * DEG2RAD)
        denom = np.sqrt(1+ np.cos(dec * DEG2RAD) * np.cos(ra_/2 * DEG2RAD))
        return x/denom, y/denom

    def invert(self, x, y):
        dz = x*x/16 + y*y/4
        z = np.sqrt(1- dz)
        phi = np.arcsin(z*y) / DEG2RAD
        lmbda = 2*np.arctan(z*x / (2*(2*z*z - 1))) / DEG2RAD
        return self.ra_0 - lmbda, phi

    def contains(self, x, y):
        dz = x*x/16 + y*y/4
        return dz <= 0.5

    def __repr__(self):
        return "Hammer(%r)" % self.ra_0

### Map functions ###
def degFormatter(deg):
    """Default formatter for map labels.

    Args:
        deg: float
    Returns:
        string
    """
    return "$%d^\circ$" % deg

def pmDegFormatter(deg):
    """String formatter for "+-%d^\circ"

    Args:
        deg: float

    Return:
        String
    """
    format = "%d$^\circ$"
    if deg > 0:
        format = "$+$" + format
    if deg < 0:
        format = "$-$" + format
    return format % np.abs(deg)

def hourAngleFormatter(ra):
    """String formatter for "hh:mm"

    Args:
        deg: float

    Return:
        String
    """
    if ra < 0:
        ra += 360
    hours = int(ra)/15
    minutes = int(float(ra - hours*15)/15 * 60)
    minutes = '{:>02}'.format(minutes)
    return "%d:%sh" % (hours, minutes)


class Map():
    def __init__(self, proj, ax=None, interactive=True, **kwargs):
        self.proj = proj
        self._setFigureAx(ax, interactive=interactive)
        self.setEdge(**kwargs)

    def _setFigureAx(self, ax=None, interactive=True):
        if ax is None:
            self.fig = matplotlib.pyplot.figure()
            self.ax = self.fig.add_subplot(111, aspect='equal')
        else:
            self.ax = ax
            self.ax.set_aspect('equal')
            self.fig = self.ax.get_figure()
        self.ax.set_axis_off()
        self.ax.xaxis.set_ticks([])
        self.ax.yaxis.set_ticks([])

        # attach event handlers
        self._set_frame_args = None
        self._set_meridianlabelframe_args = None
        self._set_parallellabelframe_args = None
        if interactive:
            self._press_evt = self.fig.canvas.mpl_connect('button_press_event', self._pressHandler)
<<<<<<< HEAD
            self._press_evt = self.fig.canvas.mpl_connect('scroll_event', self._scrollHandler)
            self._release_evt = self.fig.canvas.mpl_connect('button_release_event', self._releaseHandler)
=======
            self._release_evt = self.fig.canvas.mpl_connect('button_release_event', self._releaseHandler)
            self._scroll_evt = self.fig.canvas.mpl_connect('scroll_event', self._scrollHandler)
>>>>>>> 4a2e5cc7

    @property
    def parallels(self):
        return [ float(m.group(1)) for c,m in self.getArtists(r'grid-parallel-([\-\+0-9.]+)', regex=True) ]

    @property
    def meridians(self):
        return [ float(m.group(1)) for c,m in self.getArtists(r'grid-meridian-([\-\+0-9.]+)', regex=True) ]

    def getArtists(self, gid, regex=False):
        if regex:
            matches = [ re.match(gid, c.get_gid()) if c.get_gid() is not None else None for c in self.ax.get_children() ]
            return [ (c,m) for c,m in zip(self.ax.get_children(), matches) if m is not None ]
        else: # direct match
            return [ c for c in self.ax.get_children() if c.get_gid() is not None and c.get_gid().find(gid) != -1 ]

    def setParallel(self, p, **kwargs):
        ls = kwargs.pop('ls', '-')
        lw = kwargs.pop('lw', 0.5)
        c = kwargs.pop('c', 'k')
        alpha = kwargs.pop('alpha', 0.2)
        zorder = kwargs.pop('zorder', 10)
        x_, y_ = self.proj.transform(self._ra_range, p*np.ones(len(self._ra_range)))
        self.ax.plot(x_, y_, ls=ls, lw=lw, c=c, alpha=alpha, zorder=zorder, **kwargs)

    def setMeridian(self, m, **kwargs):
        ls = kwargs.pop('ls', '-')
        lw = kwargs.pop('lw', 0.5)
        c = kwargs.pop('c', 'k')
        alpha = kwargs.pop('alpha', 0.2)
        zorder = kwargs.pop('zorder', 10)
        x_, y_ = self.proj.transform(m*np.ones(len(self._dec_range)), self._dec_range)
        self.ax.plot(x_, y_, ls=ls, lw=lw, c=c, alpha=alpha, zorder=zorder, **kwargs)

    def setEdge(self, **kwargs):
        self._dec_range = np.linspace(-90, 90, resolution)
        self._ra_range = np.linspace(-180, 180, resolution) + self.proj.ra_0

        lw = kwargs.pop('lw', 1)
        c = kwargs.pop('c', '#444444')
        alpha = kwargs.pop('alpha', 1)
        zorder = kwargs.pop('zorder', 100)

        for p in [-90, 90]:
            self.setParallel(p, lw=lw, c=c, alpha=alpha, zorder=zorder, gid='edge-parallel', **kwargs)
        for m in [self.proj.ra_0 + 180, self.proj.ra_0 - 180]:
            self.setMeridian(m, lw=lw, c=c, alpha=alpha, zorder=zorder, gid='edge-meridian', **kwargs)

    def setGrid(self, sep=15, deg_min=-90, deg_max=90, ra_min=-180, ra_max=180, **kwargs):
        self._dec_range = np.linspace(deg_min, deg_max, resolution)
        self._ra_range = np.linspace(ra_min, ra_max, resolution) + self.proj.ra_0
        parallels = np.arange(-90+sep,90,sep)
        if self.proj.ra_0 % sep == 0:
            meridians = np.arange(sep * ((self.proj.ra_0 + 180) // sep), sep * ((self.proj.ra_0 - 180) // sep - 1), -sep)
        else:
            meridians = np.arange(sep * ((self.proj.ra_0 + 180) // sep), sep * ((self.proj.ra_0 - 180) // sep), -sep)

        """
        # clean up previous grid: creates runtime errors...
        grid_artists = self.getArtists('grid-meridian', regex=True) + self.getArtists('grid-parallel', regex=True)
        for artist in grid_artists:
                artist.remove()
        """

        for p in parallels:
            self.setParallel(p, gid='grid-parallel-%r' % p, **kwargs)
        for m in meridians:
            self.setMeridian(m, gid='grid-meridian-%r' % m, **kwargs)

    def getGradient(self, ra, dec, sep=1e-2, direction='parallel'):
        # gradients in *positive* dec and *negative* ra
        assert direction in ['parallel', 'meridian']
        correction = 1
        if direction == 'parallel':
            testm = np.array([ra+sep/2, ra-sep/2])
            if testm[0] >= self.proj.ra_0 + 180:
                testm[0] = ra
                correction = 2
            if testm[1] <= self.proj.ra_0 - 180:
                testm[1] = ra
                correction = 2
            x_, y_ = self.proj.transform(testm, dec)
        else:
            testp = np.array([dec-sep/2, dec+sep/2])
            if testp[0] <= -90:
                testp[0] = dec
                correction = 2
            if testp[1] >= 90:
                testp[1] = dec
                correction = 2
            x_, y_ = self.proj.transform(ra, testp)
        return np.array((x_[1] - x_[0], y_[1] - y_[0])) * correction

    def _negateLoc(self, loc):
        if loc == "bottom":
            return "top"
        if loc == "top":
            return "bottom"
        if loc == "left":
            return "right"
        if loc == "right":
            return "left"

    def setMeridianLabelAtParallel(self, p, fmt=degFormatter, loc=None, meridians=None, pad=None, direction='parallel', **kwargs):

        if loc is None:
            if p >= 0:
                loc = 'top'
            else:
                loc = 'bottom'
        assert loc in ['top', 'bottom']

        horizontalalignment = kwargs.pop('horizontalalignment', 'center')
        verticalalignment = kwargs.pop('verticalalignment', self._negateLoc(loc))
        zorder = kwargs.pop('zorder', 20)
        rotation = kwargs.pop('rotation', None)
        size = kwargs.pop('size', matplotlib.rcParams['font.size'])
        if pad is None:
            pad = size / 3

        # determine rot_base so that central label is upright
        if rotation is None:
            m = self.proj.ra_0
            dxy = self.getGradient(m, p, direction=direction)
            angle = np.arctan2(dxy[0], dxy[1]) / DEG2RAD
            options = np.arange(-2,3) * 90 # multiples of 90 deg
            closest = np.argmin(np.abs(options - angle))
            rot_base = options[closest]

        if meridians is None:
            meridians = self.meridians

        for m in meridians:
            # move label along meridian
            xp, yp = self.proj.transform(m, p)
            dxy = self.getGradient(m, p, direction="meridian")
            dxy *= pad / np.sqrt((dxy**2).sum())
            if loc == 'bottom':
                dxy *= -1

            if rotation is None:
                dxy_ = self.getGradient(m, p, direction=direction)
                angle = rot_base-np.arctan2(dxy_[0], dxy_[1]) / DEG2RAD
            else:
                angle = rotation

            if m < 0:
                m += 360

            self.ax.annotate(fmt(m), (xp, yp), xytext=dxy, textcoords='offset points', rotation=angle, rotation_mode='anchor', horizontalalignment=horizontalalignment, verticalalignment=verticalalignment, size=size, zorder=zorder, gid='meridian-label', **kwargs)

    def setParallelLabelAtMeridian(self, m, fmt=pmDegFormatter, loc=None, parallels=None, pad=None, direction='parallel', **kwargs):

        if loc is None:
            if m <= 0:
                loc = 'right'
            else:
                loc = 'left'
        assert loc in ['left', 'right']

        horizontalalignment = kwargs.pop('horizontalalignment', self._negateLoc(loc))
        verticalalignment = kwargs.pop('verticalalignment', 'center')
        zorder = kwargs.pop('zorder', 20)
        rotation = kwargs.pop('rotation', None)
        size = kwargs.pop('size', matplotlib.rcParams['font.size'])
        if pad is None:
            pad = size / 3

        # determine rot_base so that central label is upright
        if rotation is None:
            p = 0
            dxy = self.getGradient(m, p, direction=direction)
            angle = np.arctan2(dxy[0], dxy[1]) / DEG2RAD
            options = np.arange(-2,3) * 90
            closest = np.argmin(np.abs(options - angle))
            rot_base = options[closest]

        if parallels is None:
            parallels = self.parallels

        for p in parallels:
            # move label along parallel
            xp, yp = self.proj.transform(m, p)
            dxy = self.getGradient(m, p, direction="parallel")
            dxy *= pad / np.sqrt((dxy**2).sum())
            if loc == 'left':
                dxy *= -1

            if rotation is None:
                dxy_ = self.getGradient(m, p, direction=direction)
                angle = rot_base-np.arctan2(dxy_[0], dxy_[1]) / DEG2RAD
            else:
                angle = rotation

            self.ax.annotate(fmt(p), (xp, yp), xytext=dxy, textcoords='offset points', rotation=angle, rotation_mode='anchor',  horizontalalignment=horizontalalignment, verticalalignment=verticalalignment, size=size, zorder=zorder,  gid='parallel-label', **kwargs)

    def setMeridianLabelsAtFrame(self, fmt=degFormatter, loc=None, meridians=None, pad=None, **kwargs):
        self._set_meridianlabelframe_args = locals()
        self._set_meridianlabelframe_args.pop('self')
        for k,v in self._set_meridianlabelframe_args.pop('kwargs'):
            self._set_meridianlabelframe_args[k]=v

        locs = ['top', 'bottom']
        if loc is not None:
            assert loc in locs
            locs = [loc]

        xlim, ylim = self.ax.get_xlim(), self.ax.get_ylim()
        horizontalalignment = kwargs.pop('horizontalalignment', 'center')
        _ = kwargs.pop('verticalalignment', None) # no option along the frame
        size = kwargs.pop('size', matplotlib.rcParams['font.size'])
        if pad is None:
            pad = size / 3

        if meridians is None:
            meridians = self.meridians

        poss = {"bottom": 0, "top": 1}

        # check if loc has frame
        frame_artists = self.getArtists(r'frame-([a-zA-Z]+)', regex=True)
        frame_locs = [match.group(1) for c,match in frame_artists]
        for loc in locs:
            pos = poss[loc]
            zorder = kwargs.pop('zorder', self.ax.spines[loc].get_zorder())
            verticalalignment = self._negateLoc(loc) # no option along the frame

            if loc in frame_locs:
                # find all parallel grid lines
                m_artists = self.getArtists(r'grid-meridian-([\-\+0-9.]+)', regex=True)
                for c,match in m_artists:
                    m = float(match.group(1))
                    if m in meridians:
                        # intersect with axis
                        xm, ym = c.get_xdata(), c.get_ydata()
                        xm_at_ylim = extrap(ylim, ym, xm)[pos]
                        if xm_at_ylim >= xlim[0] and xm_at_ylim <= xlim[1] and self.proj.contains(xm_at_ylim, ylim[pos]):
                            m_, p_ = self.proj.invert(xm_at_ylim, ylim[pos])
                            dxy = self.getGradient(m_, p_, direction="meridian")
                            dxy /= np.sqrt((dxy**2).sum())
                            dxy *= pad / dxy[1] # same pad from frame
                            if loc == "bottom":
                                dxy *= -1
                            angle = 0 # no option along the frame

                            x_im = (xm_at_ylim - xlim[0])/(xlim[1]-xlim[0])
                            y_im = (ylim[pos] - ylim[0])/(ylim[1]-ylim[0])

                            if m < 0:
                                m += 360

                            self.ax.annotate(fmt(m), (x_im, y_im), xycoords='axes fraction', xytext=dxy, textcoords='offset points', annotation_clip=False,  gid='frame-meridian-label', horizontalalignment=horizontalalignment, verticalalignment=verticalalignment, size=size, zorder=zorder,  **kwargs)

    def setParallelLabelsAtFrame(self, fmt=degFormatter, loc=None, parallels=None, pad=None, **kwargs):

        self._set_parallellabelframe_args = locals()
        self._set_parallellabelframe_args.pop('self')
        for k,v in self._set_parallellabelframe_args.pop('kwargs'):
            self._set_parallellabelframe_args[k]=v

        locs = ['left', 'right']
        if loc is not None:
            assert loc in locs
            locs = [loc]

        xlim, ylim = self.ax.get_xlim(), self.ax.get_ylim()

        size = kwargs.pop('size', matplotlib.rcParams['font.size'])
        verticalalignment = kwargs.pop('verticalalignment', 'center')
        _ = kwargs.pop('horizontalalignment', None) # no option along the frame

        if pad is None:
            pad = size / 3

        if parallels is None:
            parallels = self.parallels

        poss = {"left": 0, "right": 1}

        # check if loc has frame
        frame_artists = self.getArtists(r'frame-([a-zA-Z]+)', regex=True)
        frame_locs = [match.group(1) for c,match in frame_artists]
        for loc in locs:
            pos = poss[loc]
            zorder = kwargs.pop('zorder', self.ax.spines[loc].get_zorder())
            horizontalalignment = self._negateLoc(loc) # no option along the frame

            if loc in frame_locs:
                # find all parallel grid lines
                m_artists = self.getArtists(r'grid-parallel-([\-\+0-9.]+)', regex=True)
                for c,match in m_artists:
                    p = float(match.group(1))
                    if p in parallels:
                        # intersect with axis
                        xp, yp = c.get_xdata(), c.get_ydata()
                        yp_at_xlim = extrap(xlim, xp, yp)[pos]
                        if yp_at_xlim >= ylim[0] and yp_at_xlim <= ylim[1] and self.proj.contains(xlim[pos], yp_at_xlim):
                            m_, p_ = self.proj.invert(xlim[pos], yp_at_xlim)
                            dxy = self.getGradient(m_, p_, direction='parallel')
                            dxy /= np.sqrt((dxy**2).sum())
                            dxy *= pad / dxy[0] # same pad from frame
                            if loc == "left":
                                dxy *= -1
                            angle = 0 # no option along the frame

                            x_im = (xlim[pos] - xlim[0])/(xlim[1]-xlim[0])
                            y_im = (yp_at_xlim - ylim[0])/(ylim[1]-ylim[0])
                            self.ax.annotate(fmt(p), (x_im, y_im), xycoords='axes fraction', xytext=dxy, textcoords='offset points', annotation_clip=False, gid='frame-parallel-label', horizontalalignment=horizontalalignment, verticalalignment=verticalalignment, size=size, zorder=zorder,  **kwargs)


    def setFrame(self, loc=None, precision=1000):
        # remember function arguments to recreate
        self._set_frame_args = locals()
        self._set_frame_args.pop('self')

        # clean up existing frame
        frame_artists = self.getArtists(r'frame-([a-zA-Z]+)', regex=True)
        for c,m in frame_artists:
            c.remove()

        locs = ['left', 'bottom', 'right', 'top']
        if loc is not None:
            assert loc in locs
            locs = [loc]

        xlim, ylim = self.ax.get_xlim(), self.ax.get_ylim()

        for loc in locs:
            # define line along axis
            const = np.ones(precision)
            if loc == "left":
                line = xlim[0]*const, np.linspace(ylim[0], ylim[1], precision)
            if loc == "right":
                line = xlim[1]*const, np.linspace(ylim[0], ylim[1], precision)
            if loc == "bottom":
                line = np.linspace(xlim[0], xlim[1], precision), ylim[0]*const
            if loc == "top":
                line = np.linspace(xlim[0], xlim[1], precision), ylim[1]*const

            # use styling of spine to mimic axes
            ls = self.ax.spines[loc].get_ls()
            lw = self.ax.spines[loc].get_lw()
            c = self.ax.spines[loc].get_edgecolor()
            alpha = self.ax.spines[loc].get_alpha()
            zorder = self.ax.spines[loc].get_zorder()

            # show axis lines only where line is inside of map edge
            inside = self.proj.contains(*line)
            if (~inside).all():
                continue

            if inside.all():
                startpos, stoppos = 0, -1
                xmin = (line[0][startpos] - xlim[0])/(xlim[1]-xlim[0])
                ymin = (line[1][startpos] - ylim[0])/(ylim[1]-ylim[0])
                xmax = (line[0][stoppos] - xlim[0])/(xlim[1]-xlim[0])
                ymax = (line[1][stoppos] - ylim[0])/(ylim[1]-ylim[0])
                self.ax.plot([xmin,xmax], [ymin, ymax], c=c, ls=ls, lw=lw, alpha=alpha, zorder=zorder, clip_on=False, transform=self.ax.transAxes, gid='frame-%s' % loc)
                continue

            # for piecewise inside: determine limits where it's inside
            # by checking for jumps in inside
            inside = inside.astype("int")
            diff = inside[1:] - inside[:-1]
            jump = np.flatnonzero(diff)
            start = 0
            if inside[0]:
                jump = np.concatenate(((0,),jump))

            while True:
                startpos = jump[start]
                if start+1 < len(jump):
                    stoppos = jump[start + 1]
                else:
                    stoppos = -1

                xmin = (line[0][startpos] - xlim[0])/(xlim[1]-xlim[0])
                ymin = (line[1][startpos] - ylim[0])/(ylim[1]-ylim[0])
                xmax = (line[0][stoppos] - xlim[0])/(xlim[1]-xlim[0])
                ymax = (line[1][stoppos] - ylim[0])/(ylim[1]-ylim[0])
                self.ax.plot([xmin,xmax], [ymin, ymax], c=c, ls=ls, lw=lw, alpha=alpha, zorder=zorder, clip_on=False, transform=self.ax.transAxes, gid='frame-%s' % loc)
                if start + 2 < len(jump):
                    start += 2
                else:
                    break

    def clearFrame(self):
        frame_artists = self.getArtists('frame-')
        for artist in frame_artists:
            artist.remove()

    def resetFrame(self):
        if self._set_frame_args is not None:
            self.setFrame(**self._set_frame_args)
        if self._set_meridianlabelframe_args is not None:
            self.setMeridianLabelsAtFrame(**self._set_meridianlabelframe_args)
        if self._set_parallellabelframe_args is not None:
            self.setParallelLabelsAtFrame(**self._set_parallellabelframe_args)

    def _pressHandler(self, evt):
        if evt.button != 1: return
        if evt.dblclick: return
        # show axes, remove frame and labels
        self.ax.set_axis_on()
        self.clearFrame()
        self.fig.canvas.draw()

    def _scrollHandler(self, evt):
<<<<<<< HEAD
=======
        if evt.button not in ['up', 'down']: return
>>>>>>> 4a2e5cc7
        # mouse scroll for zoom
        if evt.step != 0:
            # show axes, remove frame and labels
            self.ax.set_axis_on()
            self.clearFrame()
            factor = 0.25
            xlim, ylim = self.ax.get_xlim(), self.ax.get_ylim()
            xcenter, xdiff = xlim[0]/2 + xlim[1]/2, xlim[1] - xlim[0]
            ycenter, ydiff = ylim[0]/2 + ylim[1]/2, ylim[1] - ylim[0]
            xdiff *= 1+evt.step*factor
            ydiff *= 1+evt.step*factor
            xlim = xcenter - xdiff/2, xcenter + xdiff/2
            ylim = ycenter - ydiff/2, ycenter + ydiff/2
            self.ax.set_xlim(xlim)
            self.ax.set_ylim(ylim)
            self.resetFrame()
            self.ax.set_axis_off()
            self.fig.canvas.draw()

    def _releaseHandler(self, evt):
        if evt.button != 1: return
        if evt.dblclick: return
        self.resetFrame()
        self.ax.set_axis_off()
        self.fig.canvas.draw()


##### Start of free methods #####


def getOptimalConicProjection(ra, dec, proj_class=None, ra0=None, dec0=None):
    """Determine optimal configuration of conic map.

    As a simple recommendation, the standard parallels are chosen to be 1/7th
    closer to dec0 than the minimum and maximum declination in the data
    (Snyder 1987, page 99).

    If proj_class is None, it will use AlbersEqualAreaProjection.

    Args:
        ra: list of rectascensions
        dec: list of declinations
        proj_class: constructor of projection class
        ra0: if not None, use this as reference RA
        dec0: if not None, use this as reference Dec

    Returns:
        proj_class that best holds ra/dec
    """

    if ra0 is None:
        ra_ = np.array(ra)
        ra_[ra_ > 180] -= 360
        ra_[ra_ < -180] += 360
        # weight more towards the poles because that decreases distortions
        ra0 = (ra_ * dec).sum() / dec.sum()

    if dec0 is None:
        dec0 = np.median(dec)

    # determine standard parallels for AEA
    dec1, dec2 = dec.min(), dec.max()
    # move standard parallels 1/6 further in from the extremes
    # to minimize scale variations (Snyder 1987, section 14)
    delta_dec = (dec0 - dec1, dec2 - dec0)
    dec1 += delta_dec[0]/7
    dec2 -= delta_dec[1]/7

    if proj_class is None:
        proj_class = AlbersEqualAreaProjection
    return proj_class(ra0, dec0, dec1, dec2)

def setupConicAxes(ax, ra, dec, proj, pad=0.02):
    """Set up axes for conic projection.

    The function preconfigures the matplotlib axes and sets the proper x/y
    limits to show all of ra/dec.

    Args:
        ax: matplotlib axes
        ra: list of rectascensions
        dec: list of declinations
        proj: a projection instance
        pad: float, how much padding between data and map boundary

    Returns:
        None
    """
    # remove ticks as they look odd with curved/angled parallels/meridians
    ax.xaxis.set_tick_params(which='both', length=0)
    ax.yaxis.set_tick_params(which='both', length=0)

    # determine x/y limits
    x,y = proj(ra, dec)
    xmin, xmax = x.min(), x.max()
    ymin, ymax = y.min(), y.max()
    delta_xy = (xmax-xmin, ymax-ymin)
    xmin -= pad*delta_xy[0]
    xmax += pad*delta_xy[0]
    ymin -= pad*delta_xy[1]
    ymax += pad*delta_xy[1]
    ax.set_xlim(xmin, xmax)
    ax.set_ylim(ymin, ymax)

def cloneMap(ax0, ax):
    """Convenience function to copy the setup of a map axes.

    Note that this sets up the axis, in particular the x/y limits, but does
    not clone any content (data or meridian/parellel patches or labels).

    Args:
        ax0: previousely configured matplotlib axes
        ax: axes to be configured

    Returns:
        None
    """
    ax.set_axis_bgcolor(ax0.get_axis_bgcolor())
    # remove ticks as they look odd with curved/angled parallels/meridians
    ax.xaxis.set_tick_params(which='both', length=0)
    ax.yaxis.set_tick_params(which='both', length=0)
    # set x/y limits
    ax.set_xlim(ax0.get_xlim())
    ax.set_ylim(ax0.get_ylim())

def createConicMap(ax, ra, dec, proj_class=None, ra0=None, dec0=None, pad=0.02, bgcolor='#aaaaaa'):
    """Create conic projection and set up axes.

    This function constructs a conic projection to optimally hold the
    ra/dec, see getOptimalConicProjection(),
    and  preconfigures the matplotlib axes and sets the proper x/y
    limits to show all of ra/dec.

    Args:
        ax: matplotlib axes
        ra: list of rectascensions
        dec: list of declinations
        proj: a projection instance, see getOptimalConicProjection()
        pad: float, how much padding between data and map boundary
        bgcolor: matplotlib color to be used for ax

    Returns:
        ConicProjection
    """

    proj = getOptimalConicProjection(ra, dec, proj_class=proj_class, ra0=ra0, dec0=dec0)
    setupConicAxes(ax, ra, dec, proj, pad=pad)
    return proj


def getHealpixVertices(pixels, nside, nest=False):
    import healpy as hp
    vertices = np.zeros((pixels.size, 4, 2))
    for i in xrange(pixels.size):
        corners = hp.vec2ang(np.transpose(hp.boundaries(nside,pixels[i], nest=nest)))
        corners = np.array(corners) * 180. / np.pi
        diff = corners[1] - corners[1][0]
        diff[diff > 180] -= 360
        diff[diff < -180] += 360
        corners[1] = corners[1][0] + diff
        vertices[i,:,0] = corners[1]
        vertices[i,:,1] = 90.0 - corners[0]
    return vertices

def getCountAtLocations(ra, dec, nside=512, per_area=True, return_vertices=False):
    """Get number density of objects from RA/Dec in HealPix cells.

    Requires: healpy

    Args:
        ra: list of rectascensions
        dec: list of declinations
        nside: HealPix nside
        per_area: return counts in units of 1/arcmin^2
        return_vertices: whether to also return the boundaries of HealPix cells

    Returns:
        bc, ra_, dec_, [vertices]
        bc: count of objects in a HealPix cell if count > 0
        ra_: rectascension of the cell center (same format as ra/dec)
        dec_: declinations of the cell center (same format as ra/dec)
        vertices: (N,4,2), RA/Dec coordinates of 4 boundary points of cell
    """
    import healpy as hp
    # get healpix pixels
    ipix = hp.ang2pix(nside, (90-dec)/180*np.pi, ra/180*np.pi, nest=False)
    # count how often each pixel is hit
    bc = np.bincount(ipix)
    pixels = np.nonzero(bc)[0]
    bc = bc[bc>0]
    if per_area:
        bc = bc.astype('f8')
        bc /= hp.nside2resol(nside, arcmin=True)**2 # in arcmin^-2
    # get position of each pixel in RA/Dec
    theta, phi = hp.pix2ang(nside, pixels, nest=False)
    ra_ = phi*180/np.pi
    dec_ = 90 - theta*180/np.pi

    # get the vertices that confine each pixel
    # convert to RA/Dec (thanks to Eric Huff)
    if return_vertices:
        vertices = getHealpixVertices(pixels, nside)
        return bc, ra_, dec_, vertices
    else:
        return bc, ra_, dec_

def reduceAtLocations(ra, dec, value, reduce_fct=np.mean, nside=512, return_vertices=False):
    """Reduce values at given RA/Dec in HealPix cells to a scalar.

    Requires: healpy

    Args:
        ra: list of rectascensions
        dec: list of declinations
        value: list of values to be reduced
        reduce_fct: function to operate on values
        nside: HealPix nside
        per_area: return counts in units of 1/arcmin^2
        return_vertices: whether to also return the boundaries of HealPix cells

    Returns:
        v, ra_, dec_, [vertices]
        v: reduction of values in a HealPix cell if count > 0
        ra_: rectascension of the cell center (same format as ra/dec)
        dec_: declinations of the cell center (same format as ra/dec)
        vertices: (N,4,2), RA/Dec coordinates of 4 boundary points of cell
    """
    import healpy as hp
    # get healpix pixels
    ipix = hp.ang2pix(nside, (90-dec)/180*np.pi, ra/180*np.pi, nest=False)
    # count how often each pixel is hit, only use non-empty pixels
    pixels = np.nonzero(np.bincount(ipix))[0]

    v = np.empty(pixels.size)
    for i in xrange(pixels.size):
        sel = (ipix == pixels[i])
        v[i] = reduce_fct(value[sel])

    # get position of each pixel in RA/Dec
    theta, phi = hp.pix2ang(nside, pixels, nest=False)
    ra_ = phi*180/np.pi
    dec_ = 90 - theta*180/np.pi

    # get the vertices that confine each pixel
    # convert to RA/Dec (thanks to Eric Huff)
    if return_vertices:
        vertices = getHealpixVertices(pixels, nside)
        return v, ra_, dec_, vertices
    else:
        return v, ra_, dec_


def plotDensity(ra, dec, nside=1024, sep=5, cmap="YlOrRd", bgcolor="#aaaaaa", colorbar=True, cb_label='$n$ [arcmin$^{-2}$]', proj_class=None, ax=None):
    """Plot density map on optimally chosen projection.

    Args:
        ra: list of rectascensions
        dec: list of declinations
        nside: HealPix nside
        sep: separation of graticules [deg]
        cmap: colormap name
        bgcolor: background color of ax
        colorbar: whether to draw colorbar
        cb_label: label of colorbar
        proj_class: constructor of projection class, see getOptimalConicProjection()
        ax: matplotlib axes (will be created if not given)
    Returns:
        figure, axes, projection
    """

    # setup figure
    fig, ax = createFigureAx(ax=ax)

    # setup map: define map optimal for given RA/Dec
    proj = createConicMap(ax, ra, dec, proj_class=proj_class)

    # get count in healpix cells, restrict to non-empty cells
    bc, _, _, vertices = getCountAtLocations(ra, dec, nside=nside, return_vertices=True)

    # make a map of the vertices
    poly = makeVertexMap(vertices, bc, proj, ax, cmap=cmap)

    # do we want colorbar?
    if not colorbar:
        poly = None

    # create nice map
    makeMapNice(fig, ax, proj, dec, sep=sep, bgcolor=bgcolor, cb_collection=poly, cb_label=cb_label)

    fig.show()
    return fig, ax, proj


def plotHealpix(m, nside, nest=False, use_vertices=True, sep=5, cmap="YlOrRd", bgcolor="#aaaaaa", colorbar=True, cb_label="Healpix value", proj_class=None, ax=None):
    """Plot HealPix map on optimally chosen projection.

    Args:
        m: Healpix map array
        nside: HealPix nside
        nest: HealPix nest
        use_vertices: calculate individual polygons per HealPix cell
        sep: separation of graticules [deg]
        cmap: colormap name
        bgcolor: background color of ax
        colorbar: whether to draw colorbar
        cb_label: label of colorbar
        proj_class: constructor of projection class, see getOptimalConicProjection()
        ax: matplotlib axes (will be created if not given)
    Returns:
        figure, axes, projection
    """

    # setup figure
    fig, ax = createFigureAx(ax=ax)

    # determine ra, dec of map; restrict to non-empty cells
    pixels = np.flatnonzero(m)

    vertices = getHealpixVertices(pixels, nside, nest=nest)
    ra_dec = vertices.mean(axis=1)
    ra, dec = ra_dec[:,0], ra_dec[:,1]

    # setup map: define map optimal for given RA/Dec
    proj = createConicMap(ax, ra, dec, proj_class=proj_class)

    # make a map of the vertices
    if use_vertices:
        poly = makeVertexMap(vertices, m[pixels], proj, ax, cmap=cmap)
    else:
        poly = makeScatterMap(ra, dec, m[pixels], proj, ax, cmap=cmap)

    # do we want colorbar?
    if not colorbar:
        poly = None

    # create nice map
    makeMapNice(fig, ax, proj, dec, sep=sep, bgcolor=bgcolor, cb_collection=poly, cb_label=cb_label)

    fig.show()
    return fig, ax, proj


def plotMap(ra, dec, value, sep=5, marker="h", markersize=None, cmap="YlOrRd", bgcolor="#aaaaaa", colorbar=True, cb_label="Map value", proj_class=None, ax=None):
    """Plot map values on optimally chosen projection.

    Args:
        ra: list of rectascensions
        dec: list of declinations
        value: list of map values
        sep: separation of graticules [deg]
        marker: matplotlib marker name (e.g. 's','h','o')
        markersize: size of marker (in points^2), uses best guess if not set
        cmap: colormap name
        bgcolor: background color of ax
        colorbar: whether to draw colorbar
        cb_label: label of colorbar
        proj_class: constructor of projection class, see getOptimalConicProjection()
        ax: matplotlib axes (will be created if not given)
    Returns:
        figure, axes, projection
    """

    # setup figure
    fig, ax = createFigureAx(ax=ax)

    # setup map: define map optimal for given RA/Dec
    proj = createConicMap(ax, ra, dec, proj_class=proj_class)

    # make a map of the ra/dec/value points
    sc = makeScatterMap(ra, dec, value, proj, ax, marker=marker, markersize=markersize, cmap=cmap)

    # do we want colorbar?
    if not colorbar:
        sc = None

    # create nice map
    makeMapNice(fig, ax, proj, dec, sep=sep, bgcolor=bgcolor, cb_collection=sc, cb_label=cb_label)

    fig.show()
    return fig, ax, proj


def makeVertexMap(vertices, color, proj, ax, cmap="YlOrRd"):
    # add healpix counts from vertices
    vmin, vmax = np.percentile(color,[10,90])
    return addPolygons(vertices, proj, ax, color=color, vmin=vmin, vmax=vmax, cmap=cmap, zorder=3, rasterized=True)

def makeScatterMap(ra, dec, val, proj, ax, marker="s", markersize=None, cmap="YlOrRd"):
    x,y = proj(ra, dec)
    fig = ax.get_figure()
    if markersize is None:
        markersize = getMarkerSizeToFill(fig, ax, x, y)
    vmin, vmax = np.percentile(val,[10,90])
    sc = ax.scatter(x, y, c=val, marker=marker, s=markersize, edgecolors='None', zorder=3, vmin=vmin, vmax=vmax, cmap=cmap, rasterized=True)
    return sc

def makeMapNice(fig, ax, proj, dec, sep=5, bgcolor="#aaaaaa", cb_collection=None, cb_label=""):
    # add lines and labels for meridians/parallels
    meridians = np.arange(-90, 90+sep, sep)
    parallels = np.arange(0, 360+sep, sep)
    setMeridianPatches(ax, proj, meridians, linestyle='-', lw=0.5, alpha=0.2, zorder=2)
    setParallelPatches(ax, proj, parallels, linestyle='-', lw=0.5, alpha=0.2, zorder=2)
    setMeridianLabels(ax, proj, meridians, loc="left", fmt=pmDegFormatter)
    if dec.mean() > 0:
        setParallelLabels(ax, proj, parallels, loc="bottom")
    else:
        setParallelLabels(ax, proj, parallels, loc="top")

    if bgcolor is not None:
        ax.set_facecolor(bgcolor)

    # add colorbar
    if cb_collection is not None:
        from mpl_toolkits.axes_grid1 import make_axes_locatable
        divider = make_axes_locatable(ax)
        cax = divider.append_axes("right", size="2%", pad=0.0)
        cb = fig.colorbar(cb_collection, cax=cax)
        cb.set_label(cb_label)
        cb.solids.set_edgecolor("face")
    fig.tight_layout()


# decorator for registering the survey footprint loader functions
footprint_loader = {}

def register(surveyname=""):
    def decorate(func):
        footprint_loader[surveyname] = func
        return func
    return decorate


def addFootprint(surveyname, proj, ax, **kwargs):
    """Plot survey footprint polygon onto map.

    Args:
        surveyname: name of the survey
        proj: map projection
        ax: matplotlib axes
        **kwargs: matplotlib.collections.PolyCollection keywords
    Returns:
        figure, axes, matplotlib.collections.PolyCollection
    """

    # setup figure
    if ax is None:
        fig, ax = createFigureAx()
    else:
        fig = ax.get_figure()

    ra, dec = footprint_loader[surveyname]()
    x,y  = proj(ra, dec)
    from matplotlib.patches import Polygon
    poly = Polygon(np.dstack((x,y))[0], closed=True, **kwargs)
    ax.add_artist(poly)
    return fig, ax, poly


def addPolygons(vertices, proj, ax, color=None, vmin=None, vmax=None, **kwargs):
    """Plot polygons (e.g. Healpix cells) onto map.

    Args:
        vertices: Healpix cell boundaries in RA/Dec, from getCountAtLocations()
        proj: map projection
        ax: matplotlib axes
        color: string or matplib color, or numeric array to set polygon colors
        vmin: if color is numeric array, use vmin to set color of minimum
        vmax: if color is numeric array, use vmin to set color of minimum
        **kwargs: matplotlib.collections.PolyCollection keywords
    Returns:
        matplotlib.collections.PolyCollection
    """
    from matplotlib.collections import PolyCollection
    vertices_ = np.empty_like(vertices)
    vertices_[:,:,0], vertices_[:,:,1] = proj(vertices[:,:,0], vertices[:,:,1])
    coll = PolyCollection(vertices_, array=color, **kwargs)
    coll.set_clim(vmin=vmin, vmax=vmax)
    coll.set_edgecolor("face")
    ax.add_collection(coll)
    return coll


def getMarkerSizeToFill(fig, ax, x, y):
    """Get the size of a marker so that data points can fill axes.

    Assuming that x/y span a rectangle inside of ax, this method computes
    a best guess of the marker size to completely fill the area.

    Note: The marker area calculation in matplotlib seems to assume a square
          shape. If others shapes are desired (e.g. 'h'), a mild increase in
          size will be necessary.

    Args:
        fig: matplotlib.figure
        ax: matplib.axes that should hold x,y
        x, y: list of map positions

    Returns:
        int, the size (actually: area) to be used for scatter(..., s= )
    """
    # get size of bounding box in pixels
    # from http://stackoverflow.com/questions/19306510/determine-matplotlib-axis-size-in-pixels
    from math import ceil
    bbox = ax.get_window_extent().transformed(fig.dpi_scale_trans.inverted())
    width, height = bbox.width, bbox.height
    width *= fig.dpi
    height *= fig.dpi
    xlim = ax.get_xlim()
    ylim = ax.get_ylim()
    dx = x.max() - x.min()
    dy = y.max() - y.min()
    filling_x = dx / (xlim[1] - xlim[0])
    filling_y = dy / (ylim[1] - ylim[0])
    # assuming x,y to ~fill a rectangle: get the point density
    area = filling_x*filling_y * width * height
    s = area / x.size
    return int(ceil(s)) # round up to be on the safe side<|MERGE_RESOLUTION|>--- conflicted
+++ resolved
@@ -375,13 +375,8 @@
         self._set_parallellabelframe_args = None
         if interactive:
             self._press_evt = self.fig.canvas.mpl_connect('button_press_event', self._pressHandler)
-<<<<<<< HEAD
-            self._press_evt = self.fig.canvas.mpl_connect('scroll_event', self._scrollHandler)
-            self._release_evt = self.fig.canvas.mpl_connect('button_release_event', self._releaseHandler)
-=======
             self._release_evt = self.fig.canvas.mpl_connect('button_release_event', self._releaseHandler)
             self._scroll_evt = self.fig.canvas.mpl_connect('scroll_event', self._scrollHandler)
->>>>>>> 4a2e5cc7
 
     @property
     def parallels(self):
@@ -790,10 +785,6 @@
         self.fig.canvas.draw()
 
     def _scrollHandler(self, evt):
-<<<<<<< HEAD
-=======
-        if evt.button not in ['up', 'down']: return
->>>>>>> 4a2e5cc7
         # mouse scroll for zoom
         if evt.step != 0:
             # show axes, remove frame and labels
